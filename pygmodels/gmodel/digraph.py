"""!
\file digraph.py

# Directed Graph

This is basically a Graph with directed edges. This has implications on several
algorithms. Most notably connected components algorithm does not work the same
way. The minimum spanning tree also does not work. We need to differentiate the
positioning of nodes in edges as well. Sometimes it is also represented as \f[
G = (V, A) \f] where A is arcs.

Whenever possible we simply change the edge generation strategy in order to use
the parent's algorithm.

"""
from typing import Callable, Set
from uuid import uuid4

from pygmodels.gmodel.graph import Graph
from pygmodels.gmodel.undigraph import UndiGraph
<<<<<<< HEAD
from pygmodels.graphf.graphops import BaseGraphOps
from pygmodels.graphf.graphsearcher import BaseGraphSearcher
from pygmodels.gtype.abstractobj import EdgeType
from pygmodels.gtype.abstractobj import AbstractDiGraph
=======
from pygmodels.graphops.bgraphops import (
    BaseGraphBoolOps,
    BaseGraphEdgeOps,
    BaseGraphOps,
)
from pygmodels.graphops.digraphops import DiGraphBoolOps
from pygmodels.graphops.graphsearcher import BaseGraphSearcher
from pygmodels.gtype.abstractobj import AbstractDiGraph, EdgeType
>>>>>>> 0598cacc
from pygmodels.gtype.basegraph import BaseGraph
from pygmodels.gtype.edge import Edge
from pygmodels.gtype.node import Node


class DiGraph(AbstractDiGraph, BaseGraph):
    """!
    \brief Directed graph implementation
    """

    def __init__(
        self,
        gid: str,
        data={},
        nodes: Set[Node] = None,
        edges: Set[Edge] = None,
    ):
        """!
        \brief Constructor for DiGraph

        More or less what we have in Graph.
        We just make sure every edge is a directed edge.
        \sa Graph for parameters.

        \throws ValueError if there is any undirected edge among the argument
        edge set.
        """

        if edges is not None:
            for edge in edges:
                if edge.type() == EdgeType.UNDIRECTED:
                    raise ValueError(
                        "Can not instantiate directed graph with"
                        + " undirected edges"
                    )
        super().__init__(gid=gid, data=data, nodes=nodes, edges=edges)
        self.path_props = {v.id(): self.find_shortest_paths(v) for v in self.V}
        self.dprops = BaseGraphSearcher.depth_first_search(
            self,
            edge_generator=lambda x: BaseGraphEdgeOps.outgoing_edges_of(
                self, x
            ),
            check_cycle=True,
        )

    @classmethod
    def from_graph(cls, g: Graph):
        """!
        \brief make DiGraph from Graph

        \param g argument graph

        We give a random id for the resulting DiGraph.
        """
        return DiGraph(
            gid=str(uuid4()),
            data=g.data(),
            nodes=g.V,
            edges=g.E,
        )

    def to_undirected(self) -> UndiGraph:
        """!
        to undirected graph
        """
        nodes = self.V
        edges = self.E
        nedges = set()
        nnodes = set([n for n in nodes])
        for e in edges:
            e.set_type(etype=EdgeType.UNDIRECTED)
            nedges.add(e)
        return UndiGraph(
            gid=str(uuid4()), data=self.data(), nodes=nnodes, edges=nedges
        )

    def find_shortest_paths(self, n: Node):
        """!
        \todo directed graphs don't yield shortest path with bfs but with
        optimal branching.
        """
        return BaseGraphSearcher.breadth_first_search(
            self,
            n1=n,
            edge_generator=lambda x: BaseGraphEdgeOps.outgoing_edges_of(
                self, x
            ),
        )

    def check_for_path(self, n1: Node, n2: Node) -> bool:
        "check if there is a path between nodes"
        path_props = self.path_props[n1.id()]
        pset = path_props.path_set
        return n2 in pset

    def find_transitive_closure(self) -> Graph:
        """!
        From algorithmic graph theory Joyner, Phillips, Nguyen, 2013, p.134
        """
        T = self.transitive_closure_matrix()
        nodes = set()
        edges = set()
        for tpl, tval in T.items():
            if tval is False:
                n1 = self.V[tpl[0]]
                n2 = self.V[tpl[1]]
                nodes.add(n1)
                nodes.add(n2)
                e = Edge(
                    edge_id=str(uuid4()),
                    start_node=n1,
                    end_node=n2,
                    edge_type=EdgeType.DIRECTED,
                )
                edges.add(e)

        return DiGraph(gid=str(uuid4()), nodes=nodes, edges=edges)<|MERGE_RESOLUTION|>--- conflicted
+++ resolved
@@ -18,12 +18,6 @@
 
 from pygmodels.gmodel.graph import Graph
 from pygmodels.gmodel.undigraph import UndiGraph
-<<<<<<< HEAD
-from pygmodels.graphf.graphops import BaseGraphOps
-from pygmodels.graphf.graphsearcher import BaseGraphSearcher
-from pygmodels.gtype.abstractobj import EdgeType
-from pygmodels.gtype.abstractobj import AbstractDiGraph
-=======
 from pygmodels.graphops.bgraphops import (
     BaseGraphBoolOps,
     BaseGraphEdgeOps,
@@ -32,7 +26,6 @@
 from pygmodels.graphops.digraphops import DiGraphBoolOps
 from pygmodels.graphops.graphsearcher import BaseGraphSearcher
 from pygmodels.gtype.abstractobj import AbstractDiGraph, EdgeType
->>>>>>> 0598cacc
 from pygmodels.gtype.basegraph import BaseGraph
 from pygmodels.gtype.edge import Edge
 from pygmodels.gtype.node import Node
@@ -44,11 +37,7 @@
     """
 
     def __init__(
-        self,
-        gid: str,
-        data={},
-        nodes: Set[Node] = None,
-        edges: Set[Edge] = None,
+        self, gid: str, data={}, nodes: Set[Node] = None, edges: Set[Edge] = None,
     ):
         """!
         \brief Constructor for DiGraph
@@ -65,16 +54,13 @@
             for edge in edges:
                 if edge.type() == EdgeType.UNDIRECTED:
                     raise ValueError(
-                        "Can not instantiate directed graph with"
-                        + " undirected edges"
+                        "Can not instantiate directed graph with" + " undirected edges"
                     )
         super().__init__(gid=gid, data=data, nodes=nodes, edges=edges)
         self.path_props = {v.id(): self.find_shortest_paths(v) for v in self.V}
         self.dprops = BaseGraphSearcher.depth_first_search(
             self,
-            edge_generator=lambda x: BaseGraphEdgeOps.outgoing_edges_of(
-                self, x
-            ),
+            edge_generator=lambda x: BaseGraphEdgeOps.outgoing_edges_of(self, x),
             check_cycle=True,
         )
 
@@ -87,12 +73,7 @@
 
         We give a random id for the resulting DiGraph.
         """
-        return DiGraph(
-            gid=str(uuid4()),
-            data=g.data(),
-            nodes=g.V,
-            edges=g.E,
-        )
+        return DiGraph(gid=str(uuid4()), data=g.data(), nodes=g.V, edges=g.E,)
 
     def to_undirected(self) -> UndiGraph:
         """!
@@ -105,9 +86,7 @@
         for e in edges:
             e.set_type(etype=EdgeType.UNDIRECTED)
             nedges.add(e)
-        return UndiGraph(
-            gid=str(uuid4()), data=self.data(), nodes=nnodes, edges=nedges
-        )
+        return UndiGraph(gid=str(uuid4()), data=self.data(), nodes=nnodes, edges=nedges)
 
     def find_shortest_paths(self, n: Node):
         """!
@@ -117,9 +96,7 @@
         return BaseGraphSearcher.breadth_first_search(
             self,
             n1=n,
-            edge_generator=lambda x: BaseGraphEdgeOps.outgoing_edges_of(
-                self, x
-            ),
+            edge_generator=lambda x: BaseGraphEdgeOps.outgoing_edges_of(self, x),
         )
 
     def check_for_path(self, n1: Node, n2: Node) -> bool:
